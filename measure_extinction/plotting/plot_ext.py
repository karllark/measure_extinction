--- conflicted
+++ resolved
@@ -386,11 +386,8 @@
     log=False,
     text_offsets=[],
     text_angles=[],
-<<<<<<< HEAD
     multicolor=False,
-=======
     wavenum=False,
->>>>>>> be30c2e7
     pdf=False,
 ):
     """
@@ -437,14 +434,11 @@
     text_angles : list of integers [default=[]]
         List of the same length as starpair_list with rotation angles for the annotated text
 
-<<<<<<< HEAD
     multicolor : boolean [default=False]
         Whether or not to give all curves a different color
-=======
     wavenum : boolean [default=False]
         Whether or not to plot the wavelengths as wavenumbers = 1/wavelength
->>>>>>> be30c2e7
-
+    
     pdf : boolean [default=False]
         Whether or not to save the figure as a pdf file
 
@@ -525,12 +519,9 @@
             # annotate_text=extdata.red_file.split(".")[0].upper(),
             annotate_yoffset=text_offsets[i],
             annotate_rotation=text_angles[i],
-<<<<<<< HEAD
             annotate_color=pcolor,
-=======
             annotate_color=colors(i % 10),
             wavenum=wavenum,
->>>>>>> be30c2e7
         )
 
         # overplot a fitted model if requested
