#!/usr/bin/env python

from __future__ import absolute_import, division, print_function, unicode_literals

import argparse
import pkg_resources

from astropy.table import Table

from measure_extinction.merge_obsspec import merge_spex_obsspec


if __name__ == "__main__":

    # commandline parser
    parser = argparse.ArgumentParser()
    parser.add_argument("starname", help="name of star (filebase)")
    parser.add_argument(
        "--inpath",
        help="path where original data files are stored",
        default=pkg_resources.resource_filename('measure_extinction',
                                            'data/Orig/NIR')
    )
    parser.add_argument(
        "--outpath",
        help="path where merged spectra will be stored",
        default=pkg_resources.resource_filename('measure_extinction',
<<<<<<< HEAD
                                            'data/Out')
=======
                                                'data/')
>>>>>>> 38d43bb8
    )
    parser.add_argument("--outname", help="Output filebase")
    parser.add_argument("--png", help="save figure as a png file", action="store_true")
    parser.add_argument("--eps", help="save figure as an eps file", action="store_true")
    parser.add_argument("--pdf", help="save figure as a pdf file", action="store_true")
    args = parser.parse_args()

    sfilename = "%s/%s.txt" % (args.inpath, args.starname)
    stable = Table.read(
        sfilename,
        format="ascii",
        names=[
            "WAVELENGTH",
            "FLUX",
            "ERROR",
            "FLAG",
        ],
    )
    stable = [stable]
    rb_stis_opt = merge_spex_obsspec(stable)
    if args.outname:
        outname = args.outname
    else:
        outname = args.starname.lower()
    spex_file = "%s_spex.fits" % (outname)
    rb_stis_opt.write("%s/%s" % (args.outpath, spex_file), overwrite=True)<|MERGE_RESOLUTION|>--- conflicted
+++ resolved
@@ -25,11 +25,7 @@
         "--outpath",
         help="path where merged spectra will be stored",
         default=pkg_resources.resource_filename('measure_extinction',
-<<<<<<< HEAD
-                                            'data/Out')
-=======
-                                                'data/')
->>>>>>> 38d43bb8
+                                                'data/Out')
     )
     parser.add_argument("--outname", help="Output filebase")
     parser.add_argument("--png", help="save figure as a png file", action="store_true")
